--- conflicted
+++ resolved
@@ -113,28 +113,11 @@
         return this.parseBalance (result);
     }
 
-<<<<<<< HEAD
-    async performOrderBookRequest (symbol, limit = undefined, params = {}) {
-        let response = await this.publicGetOrderBook (this.extend ({
-            'currency': this.marketId (symbol),
-        }, params));
-        return response['order-book'];
-    }
-
-    orderBookExchangeKeys () {
-        return {
-            'bids': 'bid',
-            'asks': 'ask',
-            'price': 'price',
-            'amount': 'order_amount',
-        };
-=======
     async performOrderBookRequest (market, limit = undefined, params = {}) {
         let orderbook = await this.publicGetOrderBook (this.extend ({
             'currency': market['id'],
         }, params));
         return orderbook;
->>>>>>> bc2d492e
     }
 
     async fetchTicker (symbol, params = {}) {
