--- conflicted
+++ resolved
@@ -44,11 +44,7 @@
 class RequestTimeout       extends NetworkError  {}
 class ExchangeNotAvailable extends NetworkError  {}
 
-<<<<<<< HEAD
-$version = '1.7.71';
-=======
 $version = '1.7.72';
->>>>>>> 0df2e23c
 
 $curl_errors = array (
     0 => 'CURLE_OK',
